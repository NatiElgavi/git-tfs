* Fix `--no-build-default-comment` (#491)
<<<<<<< HEAD
* Add `-I` option to let git-tfs find the good tfs remote to use (#504)
=======
* Warn on some commands if version of git used is 1.8.4 (#489)
* Give more help when running list-remote-branches command on why some branches could not be displayed (#499)
* reset-remote : add a '--force' option when current commit does not belong to a remote or to the good one (#503)
* rcheckin : correct fail to checkin if changeset has been fetched when using `--quick` and `--autorebase` options (#501)
>>>>>>> 28f67915
<|MERGE_RESOLUTION|>--- conflicted
+++ resolved
@@ -1,9 +1,6 @@
 * Fix `--no-build-default-comment` (#491)
-<<<<<<< HEAD
 * Add `-I` option to let git-tfs find the good tfs remote to use (#504)
-=======
 * Warn on some commands if version of git used is 1.8.4 (#489)
 * Give more help when running list-remote-branches command on why some branches could not be displayed (#499)
 * reset-remote : add a '--force' option when current commit does not belong to a remote or to the good one (#503)
-* rcheckin : correct fail to checkin if changeset has been fetched when using `--quick` and `--autorebase` options (#501)
->>>>>>> 28f67915
+* rcheckin : correct fail to checkin if changeset has been fetched when using `--quick` and `--autorebase` options (#501)