﻿<?xml version="1.0" encoding="utf-8"?>
<Project ToolsVersion="4.0" DefaultTargets="Build" xmlns="http://schemas.microsoft.com/developer/msbuild/2003">
  <PropertyGroup>
    <Configuration Condition=" '$(Configuration)' == '' ">Debug</Configuration>
    <Platform Condition=" '$(Platform)' == '' ">x86</Platform>
    <ProductVersion>9.0.30729</ProductVersion>
    <SchemaVersion>2.0</SchemaVersion>
    <ProjectGuid>{DDFB4746-2BCE-4B34-8E45-056324CF140D}</ProjectGuid>
    <OutputType>Library</OutputType>
    <AppDesignerFolder>Properties</AppDesignerFolder>
    <RootNamespace>Sep.Git.Tfs.Test</RootNamespace>
    <AssemblyName>GitTfsTest</AssemblyName>
    <TargetFrameworkVersion>v4.0</TargetFrameworkVersion>
    <FileAlignment>512</FileAlignment>
    <FileUpgradeFlags>
    </FileUpgradeFlags>
    <OldToolsVersion>3.5</OldToolsVersion>
    <UpgradeBackupLocation />
    <PublishUrl>publish\</PublishUrl>
    <Install>true</Install>
    <InstallFrom>Disk</InstallFrom>
    <UpdateEnabled>false</UpdateEnabled>
    <UpdateMode>Foreground</UpdateMode>
    <UpdateInterval>7</UpdateInterval>
    <UpdateIntervalUnits>Days</UpdateIntervalUnits>
    <UpdatePeriodically>false</UpdatePeriodically>
    <UpdateRequired>false</UpdateRequired>
    <MapFileExtensions>true</MapFileExtensions>
    <ApplicationRevision>0</ApplicationRevision>
    <ApplicationVersion>1.0.0.%2a</ApplicationVersion>
    <IsWebBootstrapper>false</IsWebBootstrapper>
    <UseApplicationTrust>false</UseApplicationTrust>
    <BootstrapperEnabled>true</BootstrapperEnabled>
    <SolutionDir Condition="$(SolutionDir) == '' Or $(SolutionDir) == '*Undefined*'">..\</SolutionDir>
    <RestorePackages>true</RestorePackages>
  </PropertyGroup>
  <PropertyGroup Condition=" '$(Configuration)|$(Platform)' == 'Debug|x86' ">
    <DebugSymbols>true</DebugSymbols>
    <OutputPath>bin\Debug\</OutputPath>
    <DefineConstants>DEBUG;TRACE</DefineConstants>
    <DebugType>full</DebugType>
    <PlatformTarget>x86</PlatformTarget>
    <CodeAnalysisUseTypeNameInSuppression>true</CodeAnalysisUseTypeNameInSuppression>
    <CodeAnalysisModuleSuppressionsFile>GlobalSuppressions.cs</CodeAnalysisModuleSuppressionsFile>
    <ErrorReport>prompt</ErrorReport>
    <CodeAnalysisRuleSet>AllRules.ruleset</CodeAnalysisRuleSet>
  </PropertyGroup>
  <PropertyGroup Condition=" '$(Configuration)|$(Platform)' == 'Release|x86' ">
    <OutputPath>bin\Release\</OutputPath>
    <DefineConstants>TRACE</DefineConstants>
    <Optimize>true</Optimize>
    <DebugType>pdbonly</DebugType>
    <PlatformTarget>x86</PlatformTarget>
    <CodeAnalysisUseTypeNameInSuppression>true</CodeAnalysisUseTypeNameInSuppression>
    <CodeAnalysisModuleSuppressionsFile>GlobalSuppressions.cs</CodeAnalysisModuleSuppressionsFile>
    <ErrorReport>prompt</ErrorReport>
    <CodeAnalysisRuleSet>AllRules.ruleset</CodeAnalysisRuleSet>
  </PropertyGroup>
  <PropertyGroup Condition="'$(Configuration)|$(Platform)' == 'Debug|AnyCPU'">
    <DebugSymbols>true</DebugSymbols>
    <OutputPath>bin\Debug\</OutputPath>
    <DefineConstants>DEBUG;TRACE</DefineConstants>
    <DebugType>full</DebugType>
    <PlatformTarget>AnyCPU</PlatformTarget>
    <CodeAnalysisUseTypeNameInSuppression>true</CodeAnalysisUseTypeNameInSuppression>
    <CodeAnalysisModuleSuppressionsFile>GlobalSuppressions.cs</CodeAnalysisModuleSuppressionsFile>
    <ErrorReport>prompt</ErrorReport>
    <CodeAnalysisRuleSet>AllRules.ruleset</CodeAnalysisRuleSet>
  </PropertyGroup>
  <PropertyGroup Condition="'$(Configuration)|$(Platform)' == 'Release|AnyCPU'">
    <OutputPath>bin\Release\</OutputPath>
    <DefineConstants>TRACE</DefineConstants>
    <Optimize>true</Optimize>
    <DebugType>pdbonly</DebugType>
    <PlatformTarget>AnyCPU</PlatformTarget>
    <CodeAnalysisUseTypeNameInSuppression>true</CodeAnalysisUseTypeNameInSuppression>
    <CodeAnalysisModuleSuppressionsFile>GlobalSuppressions.cs</CodeAnalysisModuleSuppressionsFile>
    <ErrorReport>prompt</ErrorReport>
    <CodeAnalysisRuleSet>AllRules.ruleset</CodeAnalysisRuleSet>
  </PropertyGroup>
  <ItemGroup>
    <Reference Include="NDesk.Options">
      <HintPath>..\lib\NDesk.Options\lib\ndesk-options\NDesk.Options.dll</HintPath>
    </Reference>
    <Reference Include="Rhino.Mocks, Version=3.5.0.1337, Culture=neutral, PublicKeyToken=0b3305902db7183f, processorArchitecture=MSIL">
      <SpecificVersion>False</SpecificVersion>
      <HintPath>..\lib\StructureMap\Rhino.Mocks.dll</HintPath>
    </Reference>
    <Reference Include="StructureMap, Version=2.5.3.0, Culture=neutral, PublicKeyToken=e60ad81abae3c223, processorArchitecture=MSIL">
      <SpecificVersion>False</SpecificVersion>
      <HintPath>..\lib\StructureMap\StructureMap.dll</HintPath>
    </Reference>
    <Reference Include="StructureMap.AutoMocking, Version=2.5.3.0, Culture=neutral, PublicKeyToken=e60ad81abae3c223, processorArchitecture=MSIL">
      <SpecificVersion>False</SpecificVersion>
      <HintPath>..\lib\StructureMap\StructureMap.AutoMocking.dll</HintPath>
    </Reference>
    <Reference Include="System" />
    <Reference Include="System.Core">
      <RequiredTargetFramework>3.5</RequiredTargetFramework>
    </Reference>
    <Reference Include="System.Data" />
    <Reference Include="System.Data.DataSetExtensions" />
    <Reference Include="System.Xml" />
    <Reference Include="System.Xml.Linq" />
    <Reference Include="xunit">
      <HintPath>..\packages\xunit.1.9.1\lib\net20\xunit.dll</HintPath>
    </Reference>
  </ItemGroup>
  <ItemGroup>
    <Compile Include="Commands\ExtTest.cs" />
    <Compile Include="Commands\InitOptionsTest.cs" />
    <Compile Include="Commands\InitBranchTest.cs" />
<<<<<<< HEAD
    <Compile Include="Core\DirectoryTidierTests.cs" />
=======
    <Compile Include="Core\GitTfsRemoteTests.cs" />
    <Compile Include="Core\BranchVisitors\BranchContainsPathVisitorTest.cs" />
    <Compile Include="Core\TfsInterop\BranchExtensionsTest.cs" />
>>>>>>> 72f07f0f
    <Compile Include="FactExceptOnUnix.cs" />
    <Compile Include="Commands\HelpTest.cs" />
    <Compile Include="Commands\ShelveTest.cs" />
    <Compile Include="Core\DelimitedReaderTests.cs" />
    <Compile Include="Core\ExtTests.cs" />
    <Compile Include="Core\GitChangeInfoTests.cs" />
    <Compile Include="Core\RemoteConfigConverterDumpTests.cs" />
    <Compile Include="Core\RemoteConfigConverterLoadTests.cs" />
    <Compile Include="Core\ModeTests.cs" />
    <Compile Include="Core\TfsApiBridgeTest.cs" />
    <Compile Include="Core\StubbedCheckinEvaluationResult.cs" />
    <Compile Include="Core\TfsWorkspaceTests.cs" />
    <Compile Include="GitTfsRegexTests.cs" />
    <Compile Include="Integration\BootstrapTests.cs" />
    <Compile Include="Integration\CloneTests.cs" />
    <Compile Include="Integration\FetchTests.cs" />
    <Compile Include="Integration\IntegrationHelper.cs" />
    <Compile Include="Properties\AssemblyInfo.cs" />
    <Compile Include="TestHelpers\ExtensionMethods.cs" />
    <Compile Include="Util\AuthorsFileUnitTest.cs" />
    <Compile Include="Util\CommitSpecificCheckinOptionsFactoryTests.cs" />
    <Compile Include="Util\GitTfsCommandRunnerTests.cs" />
  </ItemGroup>
  <ItemGroup>
    <ProjectReference Include="..\GitTfs.VsFake\GitTfs.VsFake.csproj">
      <Project>{20c411e8-49c7-11e1-a776-3fe84824019b}</Project>
      <Name>GitTfs.VsFake</Name>
    </ProjectReference>
    <ProjectReference Include="..\GitTfs\GitTfs.csproj">
      <Project>{55C169E0-93CC-488C-9885-1D4EAF4EA236}</Project>
      <Name>GitTfs</Name>
    </ProjectReference>
    <ProjectReference Include="..\lib\libgit2sharp\LibGit2Sharp\LibGit2Sharp.csproj">
      <Project>{EE6ED99F-CB12-4683-B055-D28FC7357A34}</Project>
      <Name>LibGit2Sharp</Name>
    </ProjectReference>
  </ItemGroup>
  <ItemGroup>
    <BootstrapperPackage Include=".NETFramework,Version=v4.0">
      <Visible>False</Visible>
      <ProductName>Microsoft .NET Framework 4 %28x86 and x64%29</ProductName>
      <Install>true</Install>
    </BootstrapperPackage>
    <BootstrapperPackage Include="Microsoft.Net.Client.3.5">
      <Visible>False</Visible>
      <ProductName>.NET Framework 3.5 SP1 Client Profile</ProductName>
      <Install>false</Install>
    </BootstrapperPackage>
    <BootstrapperPackage Include="Microsoft.Net.Framework.3.5.SP1">
      <Visible>False</Visible>
      <ProductName>.NET Framework 3.5 SP1</ProductName>
      <Install>false</Install>
    </BootstrapperPackage>
    <BootstrapperPackage Include="Microsoft.Windows.Installer.3.1">
      <Visible>False</Visible>
      <ProductName>Windows Installer 3.1</ProductName>
      <Install>true</Install>
    </BootstrapperPackage>
  </ItemGroup>
  <ItemGroup>
    <None Include="packages.config" />
  </ItemGroup>
  <Import Project="$(MSBuildBinPath)\Microsoft.CSharp.targets" />
  <Import Project="$(SolutionDir)\.nuget\nuget.targets" />
  <PropertyGroup>
    <PreBuildEvent Condition="'$(OS)' == 'Windows_NT'">xcopy /S /Y "$(SolutionDir)\lib\libgit2sharp\Lib\NativeBinaries" "$(TargetDir)"\NativeBinaries\</PreBuildEvent>
    <PreBuildEvent Condition="'$(OS)' != 'Windows_NT'">cp -Rp "$(SolutionDir)/lib/libgit2sharp/Lib/NativeBinaries" "$(TargetDir)"</PreBuildEvent>
  </PropertyGroup>
  <!-- To modify your build process, add your task inside one of the targets below and uncomment it. 
       Other similar extension points exist, see Microsoft.Common.targets.
  <Target Name="BeforeBuild">
  </Target>
  <Target Name="AfterBuild">
  </Target>
  -->
</Project><|MERGE_RESOLUTION|>--- conflicted
+++ resolved
@@ -110,13 +110,10 @@
     <Compile Include="Commands\ExtTest.cs" />
     <Compile Include="Commands\InitOptionsTest.cs" />
     <Compile Include="Commands\InitBranchTest.cs" />
-<<<<<<< HEAD
     <Compile Include="Core\DirectoryTidierTests.cs" />
-=======
     <Compile Include="Core\GitTfsRemoteTests.cs" />
     <Compile Include="Core\BranchVisitors\BranchContainsPathVisitorTest.cs" />
     <Compile Include="Core\TfsInterop\BranchExtensionsTest.cs" />
->>>>>>> 72f07f0f
     <Compile Include="FactExceptOnUnix.cs" />
     <Compile Include="Commands\HelpTest.cs" />
     <Compile Include="Commands\ShelveTest.cs" />
