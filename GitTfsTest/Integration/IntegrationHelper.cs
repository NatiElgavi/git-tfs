﻿using System;
using System.Collections.Generic;
using System.Diagnostics;
using System.IO;
using System.Linq;
using System.Reflection;
using System.Text;
using Sep.Git.Tfs.Core;
using Sep.Git.Tfs.Core.TfsInterop;
using Sep.Git.Tfs.VsFake;
using Xunit;
using Xunit.Sdk;
using LibGit2Sharp;

namespace Sep.Git.Tfs.Test.Integration
{
    class IntegrationHelper : IDisposable
    {
        #region manage the work directory

        string _workdir;
        private string Workdir
        {
            get
            {
                if(_workdir == null)
                {
                    _workdir = Path.GetTempFileName();
                    File.Delete(_workdir);
                    Directory.CreateDirectory(_workdir);
                }
                return _workdir;
            }
        }

        public void Dispose()
        {
            while (!_repositories.Empty())
            {
                var repo = _repositories.First();
                repo.Value.Dispose();
                _repositories.Remove(repo.Key);
            }
            if (_workdir != null)
            {
                try
                {
                    Directory.Delete(_workdir);
                    _workdir = null;
                }
                catch (Exception e)
                {
                }
            }
        }

        private Dictionary<string, Repository> _repositories = new Dictionary<string,Repository>();
        public Repository Repository(string path)
        {
            path = Path.Combine(Workdir, path);
            if (!_repositories.ContainsKey(path))
                _repositories.Add(path, new Repository(path));
            return _repositories[path];
        }

        #endregion

        #region set up vsfake script

        public string FakeScript
        {
            get { return Path.Combine(Workdir, "_fakescript"); }
        }

        public void SetupFake(Action<FakeHistoryBuilder> scripter)
        {
            new Script().Tap(script => scripter(new FakeHistoryBuilder(script))).Save(FakeScript);
        }

        public class FakeHistoryBuilder
        {
            Script _script;
            public FakeHistoryBuilder(Script script)
            {
                _script = script;
            }

            public FakeChangesetBuilder Changeset(int changesetId, string message, DateTime checkinDate)
            {
                var changeset =new ScriptedChangeset
                {
                    Id = changesetId,
                    Comment = message,
                    CheckinDate = checkinDate
                };
                _script.Changesets.Add(changeset);
                return new FakeChangesetBuilder(changeset);
            }
        }

        public class FakeChangesetBuilder
        {
            ScriptedChangeset _changeset;

            public FakeChangesetBuilder(ScriptedChangeset changeset)
            {
                _changeset = changeset;
            }

            public FakeChangesetBuilder Change(TfsChangeType changeType, TfsItemType itemType, string tfsPath, string contents = null)
            {
                _changeset.Changes.Add(new ScriptedChange
                {
                    ChangeType = changeType,
                    ItemType = itemType,
                    RepositoryPath = tfsPath,
                    Content = contents
                });
                return this;
            }
        }

        #endregion

        #region run git-tfs

        public string TfsUrl { get { return "http://does/not/matter"; } }

        public int Run(params string[] args)
        {
            return RunIn(".", args);
        }

        public int RunIn(string workPath, params string[] args)
        {
            var origPwd = Environment.CurrentDirectory;
            var origClient = Environment.GetEnvironmentVariable("GIT_TFS_CLIENT");
            var origScript = Environment.GetEnvironmentVariable(Script.EnvVar);
            try
            {
                Environment.CurrentDirectory = Path.Combine(Workdir, workPath);
                Environment.SetEnvironmentVariable("GIT_TFS_CLIENT", "Fake");
                Environment.SetEnvironmentVariable(Script.EnvVar, FakeScript);
                Console.WriteLine(">> git tfs " + QuoteArgs(args));
                var argsWithDebug = new List<string>();
                argsWithDebug.Add("--debug");
                argsWithDebug.AddRange(args);
                return Program.MainCore(argsWithDebug.ToArray());
            }
            finally
            {
                Environment.SetEnvironmentVariable("GIT_TFS_CLIENT", origClient);
                Environment.SetEnvironmentVariable(Script.EnvVar, origScript);
                Environment.CurrentDirectory = origPwd;
            }
        }

        private string QuoteArgs(string[] args)
        {
            return string.Join(" ", args.Select(arg => QuoteArg(arg)).ToArray());
        }

        private string QuoteArg(string arg)
        {
<<<<<<< HEAD
            // This is not complete, but it is adequate for these tests.
            if (arg.Contains(' '))
                return '"' + arg + '"';
            return arg;
=======
            RunInProjectDirectory("", args);
        }

        public void RunInProjectDirectory(string projectDirectory, params string[] args)
        {
            var startInfo = new ProcessStartInfo();
            startInfo.WorkingDirectory = Path.Combine(Workdir, projectDirectory);
            startInfo.EnvironmentVariables["GIT_TFS_CLIENT"] = "Fake";
            startInfo.EnvironmentVariables[Script.EnvVar] = FakeScript;
            startInfo.EnvironmentVariables["Path"] = CurrentBuildPath + ";" + Environment.GetEnvironmentVariable("Path");
            startInfo.FileName = "cmd";
            startInfo.Arguments = "/c git tfs --debug " + String.Join(" ", args);
            startInfo.UseShellExecute = false;
            startInfo.RedirectStandardOutput = true;
            Console.WriteLine("PATH: " + startInfo.EnvironmentVariables["Path"]);
            Console.WriteLine(">> " + startInfo.FileName + " " + startInfo.Arguments);
            var process = Process.Start(startInfo);
            Console.Out.Write(process.StandardOutput.ReadToEnd());
            process.WaitForExit();
>>>>>>> b00418f3
        }

        private string CurrentBuildPath
        {
            get
            {
                var path = new Uri(Assembly.GetExecutingAssembly().CodeBase).LocalPath;
                return Path.GetDirectoryName(path);
            }
        }

        public void ChangeConfigSetting(string repodir, string key, string value)
        {
            var repo = new LibGit2Sharp.Repository(Path.Combine(Workdir, repodir));
            repo.Config.Set(key, value);
        }

        #endregion

        #region assertions

        public int GetCommitCount(string repodir)
        {
            var repo = new LibGit2Sharp.Repository(Path.Combine(Workdir, repodir));
            return repo.Commits.Count();
        }

        public void AssertGitRepo(string repodir)
        {
            var path = Path.Combine(Workdir, repodir);
            Assert.True(Directory.Exists(path), path + " should be a directory");
            Assert.True(Directory.Exists(Path.Combine(path, ".git")), path + " should have a .git dir inside of it");
        }

        public void AssertRef(string repodir, string gitref, string expectedSha)
        {
            AssertEqual(expectedSha, RevParse(repodir, gitref), "Expected " + gitref + " to be " + expectedSha);
        }

        private string RevParse(string repodir, string gitref)
        {
            return Repository(repodir).Lookup<Commit>(gitref).Sha;
        }

        private string ReadIfPresent(string path)
        {
            return File.Exists(path) ? File.ReadAllText(path).Trim() : null;
        }

        public void AssertEmptyWorkspace(string repodir)
        {
            var entries = new List<string>(Directory.GetFileSystemEntries(Path.Combine(Workdir, repodir)));
            entries = entries.Where(f => Path.GetFileName(f) != ".git").ToList();
            AssertEqual(new List<string>(), entries, "entries in " + repodir);
        }

        public void AssertCleanWorkspace(string repodir)
        {
            var status = Repository(repodir).Index.RetrieveStatus();
            AssertEqual(new List<string>(), status.Select(statusEntry => "" + statusEntry.State + ": " + statusEntry.FilePath).ToList(), "repo status");
        }

        public void AssertFileInWorkspace(string repodir, string file, string contents)
        {
            var path = Path.Combine(Workdir, repodir, file);
            var actual = File.ReadAllText(path, Encoding.UTF8);
            AssertEqual(contents, actual, "Contents of " + path);
        }

        public void AssertCommitMessage(string repodir, string commitish, string message)
        {
            var commit = Repository(repodir).Lookup<Commit>(commitish);
            AssertEqual(message, commit.Message, "Commit message of " + commitish);
        }

        private void AssertEqual<T>(T expected, T actual, string message)
        {
            try
            {
                Assert.Equal(expected, actual);
            }
            catch (AssertActualExpectedException)
            {
                throw new AssertActualExpectedException(expected, actual, message);
            }
        }

        #endregion
    }
}<|MERGE_RESOLUTION|>--- conflicted
+++ resolved
@@ -162,32 +162,10 @@
 
         private string QuoteArg(string arg)
         {
-<<<<<<< HEAD
             // This is not complete, but it is adequate for these tests.
             if (arg.Contains(' '))
                 return '"' + arg + '"';
             return arg;
-=======
-            RunInProjectDirectory("", args);
-        }
-
-        public void RunInProjectDirectory(string projectDirectory, params string[] args)
-        {
-            var startInfo = new ProcessStartInfo();
-            startInfo.WorkingDirectory = Path.Combine(Workdir, projectDirectory);
-            startInfo.EnvironmentVariables["GIT_TFS_CLIENT"] = "Fake";
-            startInfo.EnvironmentVariables[Script.EnvVar] = FakeScript;
-            startInfo.EnvironmentVariables["Path"] = CurrentBuildPath + ";" + Environment.GetEnvironmentVariable("Path");
-            startInfo.FileName = "cmd";
-            startInfo.Arguments = "/c git tfs --debug " + String.Join(" ", args);
-            startInfo.UseShellExecute = false;
-            startInfo.RedirectStandardOutput = true;
-            Console.WriteLine("PATH: " + startInfo.EnvironmentVariables["Path"]);
-            Console.WriteLine(">> " + startInfo.FileName + " " + startInfo.Arguments);
-            var process = Process.Start(startInfo);
-            Console.Out.Write(process.StandardOutput.ReadToEnd());
-            process.WaitForExit();
->>>>>>> b00418f3
         }
 
         private string CurrentBuildPath
